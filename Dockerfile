# Copyright 2019 The MediaPipe Authors.
#
# Licensed under the Apache License, Version 2.0 (the "License");
# you may not use this file except in compliance with the License.
# You may obtain a copy of the License at
#
#      http://www.apache.org/licenses/LICENSE-2.0
#
# Unless required by applicable law or agreed to in writing, software
# distributed under the License is distributed on an "AS IS" BASIS,
# WITHOUT WARRANTIES OR CONDITIONS OF ANY KIND, either express or implied.
# See the License for the specific language governing permissions and
# limitations under the License.

<<<<<<< HEAD
FROM nvidia/cudagl:10.1-devel-ubuntu18.04
=======
FROM ubuntu:18.04
>>>>>>> e9fbe868

MAINTAINER <mediapipe@google.com>

WORKDIR /io
WORKDIR /mediapipe

ENV DEBIAN_FRONTEND=noninteractive

RUN apt-get update && apt-get install -y --no-install-recommends \
        build-essential \
        ca-certificates \
        curl \
        ffmpeg \
        git \
        wget \
        unzip \
        python3-dev \
        python3-opencv \
        python3-pip \
        libopencv-core-dev \
        libopencv-highgui-dev \
        libopencv-imgproc-dev \
        libopencv-video-dev \
        libopencv-calib3d-dev \
        libopencv-features2d-dev \
        software-properties-common && \
    add-apt-repository -y ppa:openjdk-r/ppa && \
    apt-get update && apt-get install -y openjdk-8-jdk && \
    apt-get clean && \
    rm -rf /var/lib/apt/lists/*

RUN pip3 install --upgrade setuptools
RUN pip3 install wheel
RUN pip3 install future
RUN pip3 install six==1.14.0
RUN pip3 install tensorflow==1.14.0
RUN pip3 install tf_slim

RUN ln -s /usr/bin/python3 /usr/bin/python

# Install bazel
ARG BAZEL_VERSION=2.0.0
RUN mkdir /bazel && \
    wget --no-check-certificate -O /bazel/installer.sh "https://github.com/bazelbuild/bazel/releases/download/${BAZEL_VERSION}/b\
azel-${BAZEL_VERSION}-installer-linux-x86_64.sh" && \
    wget --no-check-certificate -O  /bazel/LICENSE.txt "https://raw.githubusercontent.com/bazelbuild/bazel/master/LICENSE" && \
    chmod +x /bazel/installer.sh && \
    /bazel/installer.sh  && \
    rm -f /bazel/installer.sh

COPY . /mediapipe/

# If we want the docker image to contain the pre-built object_detection_offline_demo binary, do the following
# RUN bazel build -c opt --define MEDIAPIPE_DISABLE_GPU=1 mediapipe/examples/desktop/demo:object_detection_tensorflow_demo<|MERGE_RESOLUTION|>--- conflicted
+++ resolved
@@ -12,11 +12,7 @@
 # See the License for the specific language governing permissions and
 # limitations under the License.
 
-<<<<<<< HEAD
 FROM nvidia/cudagl:10.1-devel-ubuntu18.04
-=======
-FROM ubuntu:18.04
->>>>>>> e9fbe868
 
 MAINTAINER <mediapipe@google.com>
 
